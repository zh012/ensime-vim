import unittest, sys, os
def fakemodule_autocmd(arg):
    return(arg)
class fakemodule(object):
    @staticmethod
    def plugin(arg):
        return(arg)
    @staticmethod
    def autocmd(arg, **kwargs):
        return fakemodule_autocmd
    @staticmethod
    def command(arg, **kwargs):
        return fakemodule_autocmd
    @staticmethod
    def function(arg, **kwargs):
        return fakemodule_autocmd
import sys
sys.modules["neovim"] = fakemodule
sys.path.insert(0, os.path.dirname(__file__) + '/../rplugin/python')
from ensime import Ensime
import ensime_launcher
from mock import MagicMock
class TestVimBuffer:
    def __init__(self):
        self.name =  __file__
class TestVimWindow:
    def __init__(self):
        self.cursor = [0, 0] 
class TestVimCurrent:
    def __init__(self):
        self.window = TestVimWindow()
        self.buffer = TestVimBuffer()
class TestVim:
    def __init__(self):
        self.current = TestVimCurrent()
    def command(self, what):
        return None
    def eval(self, what):
        return "/tmp"
class TestEnsime(unittest.TestCase):
    def setUp(self):
        vim = TestVim()
        self.vim = vim
        vim.command = MagicMock()
        self.ensime = Ensime(vim)
        self.poll = None
    def test_util(self):
        path = "/tmp/my/little/dir"
        test_file = path + "/test"
        if(os.path.exists(test_file)): os.remove(test_file)
        if(os.path.exists(path)): os.rmdir(path)
        ensime_launcher.Util.mkdir_p(path);
        assert(os.path.exists(path))
        if os.path.exists(test_file): os.remove(test_file)
        ensime_launcher.Util.write_file(test_file, "blah")
        assert(os.path.exists(test_file))
        os.remove(test_file)
        os.rmdir(path)
    def test_ensime_process(self):
        a = self
        class FakeProcess:
            def __init__(self):
                self.pid = 1
            def poll(self):
                return a.poll
        process = ensime_launcher.EnsimeProcess("/tmp/", FakeProcess(), "/tmp/log", None)
        assert(process.is_running())
        assert(not process.is_ready())
        assert(not process.aborted())
        stop_exception = False
        try:
            process.stop()
        except:
            stop_exception = True
        assert(stop_exception)
    def test_ensime_launcher(self):
        launcher = ensime_launcher.EnsimeLauncher(TestVim())
        conf_path = "/tmp/myconf"
        ensime_launcher.Util.write_file(conf_path, "blah 42 :scala-version test :java-home /usr :cache-dir /tmp :java-flags none")
        conf = launcher.parse_conf(conf_path)
        assert(conf['blah'] == '42')
        test_dir = "/tmp/classpath_project_ensime/test"
        ensime_launcher.Util.mkdir_p(test_dir);
        assert(launcher.classpath_project_dir("test") == test_dir)
        assert(launcher.build_sbt("test", "file") != None)
        ensime_launcher.Util.write_file(test_dir + "/classpath", "")
        launcher.launch(conf_path)
        launcher.generate_classpath("test", "classpath")
    def test_ensime_init_path(self):
        from ensime import EnsimeInitPath
        assert(EnsimeInitPath() == None)
    def test_error(self):
        from ensime import Error
        error = Error("message", 1, 2, 4)
        assert(error.includes([1, 3]))
    def test_ensime_client(self):
        self.test_ensime_launcher()
        from ensime import EnsimeClient
        launcher = ensime_launcher.EnsimeLauncher(TestVim())
        client = EnsimeClient(TestVim(), launcher, "spec/conf")
        assert(not client.module_exists("unexisting_module"))
        assert(client.module_exists("os"))
        client.teardown("/tmp/")
        assert(client.path_start_size("/tmp") == None)
        assert(client.unqueue("/tmp") == None)
        client.queue.put(None)
        assert(client.unqueue("/tmp") == None)
        client.queue.put('{"payload":{"typehint":"blah"}}')
        assert(client.unqueue("/tmp") == None)
        client.setup()
        assert(client.complete() == None)
        notes = [{"line":0, "col":0, "beg":0, "end":1, "msg":"msg"}]
        client.handle_new_scala_notes_event(notes)
        [client.handle_payload({"typehint":typehint, "notes":notes, "declPos": { "file": "none" }, "fullName": "none", "text": "none", "completions":[] }) 
                for typehint in ["NewScalaNotesEvent", "SymbolInfo", "IndexerReadyEvent", "AnalyzerReadyEvent", "BasicTypeInfo", "StringResponse", "CompletionInfoList"]]
        assert(client.get_cache_port("http") == "42")
        class FakeSocket:
            def __init__(self):
                self.first = True
            def recv(self, n):
                if self.first:
                    self.first = False
                    return 'n'
                else:
                    return ''

        client.read_line(FakeSocket())
        assert(client.complete_func('1', "") == 0)
        client.suggests = []
        assert(client.complete_func(0, "") == [])
        client.handle_string_response({"text": "lol"})
        assert(client.type_check("/tmp") == None)
        assert(client.on_cursor_hold("/tmp") == None)
        assert(client.cursor_moved("/tmp") == None)
        assert(client.get_error_at([0, 0]) == None)
<<<<<<< HEAD
=======
        from ensime import Error
        error = Error("a", 0, 0, 10)
        client.errors.append(error)
        assert(client.get_error_at([0, 0]) == error)
>>>>>>> 792b2b69
        assert(client.display_error_if_necessary("/tmp") == None)
        client.tell_module_missing("module")
        assert(client.doc_browse(None) == None)
        assert(client.type_check_cmd([]) == None)
        assert(client.type([]) == None)
        assert(client.symbol_at_point_req(None) == None)
        assert(client.symbol(None) == None)
        assert(client.open_declaration(None) == None)
        assert(client.do_no_teardown(None) == None)
<<<<<<< HEAD
    def test_ensime(self):
        self.test_ensime_launcher()
=======
        client.ws = True
        assert(client.cursor_moved("") == None)
        class FakeWS:
            def recv(self):
                return ""
        client.ws = FakeWS()
        client.x = 0
        def once():
            client.x = client.x + 1
            return client.x <= 1
        assert(client.unqueue_poll(once, 0) == None)
    def test_ensime(self):
        self.test_ensime_launcher()
        assert(self.ensime.client_status("spec/conf", False) == "unloaded")
>>>>>>> 792b2b69
        assert(self.ensime.client_status("spec/conf") == "startup")
        assert(self.ensime.find_config_path("/tmp/") == None)
        assert(self.ensime.current_client() == None)
        assert(len(self.ensime.client_keys()) == 1)
        assert(self.ensime.with_current_client(lambda c: None) == None)
        assert(self.ensime.teardown() == None)
        for com in ["en_no_teardown", "en_type_check", "en_type", "en_declaration", "en_doc_uri", "en_doc_browse", "en_clients"]:
            assert(getattr(self.ensime, 'com_' + com)([]) == None)
        for au in ["buf_write_post", "cursor_hold", "cursor_moved"]:
            assert(getattr(self.ensime, 'au_' + au)("") == None)
        assert(self.ensime.fun_en_complete_func(["a", "b"]) == None)


#    def test_init(self):
#        self.vim.command.assert_called_once_with("highlight EnError ctermbg=red")
#    def test_get_cache_port(self):
#        with self.assertRaises(IOError):
#            self.ensime.current_client().get_cache_port("42")
#    def test_path_start_size(self):
#        self.vim.command = MagicMock()
#        self.ensime.current_client().path_start_size("blah")
#        assert((('normal e',), {}) in self.vim.command.call_args_list)
#        assert((('normal b',), {}) in self.vim.command.call_args_list)

if __name__ == '__main__':
    unittest.main()<|MERGE_RESOLUTION|>--- conflicted
+++ resolved
@@ -133,13 +133,10 @@
         assert(client.on_cursor_hold("/tmp") == None)
         assert(client.cursor_moved("/tmp") == None)
         assert(client.get_error_at([0, 0]) == None)
-<<<<<<< HEAD
-=======
         from ensime import Error
         error = Error("a", 0, 0, 10)
         client.errors.append(error)
         assert(client.get_error_at([0, 0]) == error)
->>>>>>> 792b2b69
         assert(client.display_error_if_necessary("/tmp") == None)
         client.tell_module_missing("module")
         assert(client.doc_browse(None) == None)
@@ -149,10 +146,6 @@
         assert(client.symbol(None) == None)
         assert(client.open_declaration(None) == None)
         assert(client.do_no_teardown(None) == None)
-<<<<<<< HEAD
-    def test_ensime(self):
-        self.test_ensime_launcher()
-=======
         client.ws = True
         assert(client.cursor_moved("") == None)
         class FakeWS:
@@ -167,7 +160,6 @@
     def test_ensime(self):
         self.test_ensime_launcher()
         assert(self.ensime.client_status("spec/conf", False) == "unloaded")
->>>>>>> 792b2b69
         assert(self.ensime.client_status("spec/conf") == "startup")
         assert(self.ensime.find_config_path("/tmp/") == None)
         assert(self.ensime.current_client() == None)
